--- conflicted
+++ resolved
@@ -7,11 +7,8 @@
 [dependencies]
 nom = "7"
 nom_locate = "4"
-<<<<<<< HEAD
 thiserror = "1"
-=======
 time = "0.3"
->>>>>>> 2cd31f20
 
 [dev-dependencies]
 criterion = "0.4"

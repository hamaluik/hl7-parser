//! HL7v2 message parsing in Rust.
//!
//! Parses the structure of HL7v2 messages, but does not validate the correctness
//! of the messages.
//!
//! # Examples
//!
//! ```
<<<<<<< HEAD
//!
//! ## Querying a ParsedMessage
//!
//! ```
//! use hl7_parser::ParsedMessage;
//!
//! let message = include_str!("../test_assets/sample_adt_a01.hl7");
//! let message = ParsedMessage::parse(&message, true).expect("can parse message");
//!
//! let trigger_event = message.query_value("MSH.9.2").expect("can parse location query");
//! assert_eq!(trigger_event, Some("A01"));
//! ```
//!
//! ## Locating the Cursor Within A ParsedMessage
//!
//! (The cursor being the character index of some point within the buffer)
//!
//! ```
//! use hl7_parser::ParsedMessage;
//! use std::num::NonZeroUsize;
//!
//! let message = r#"
//! MSH|^~\&|AccMgr|1|||20050110045504||ADT^A01|599102|P|2.3|||
//! PID|1||10006579^^^1^MRN^1||DUCK^DONALD^D||19241010|M||1|111 DUCK ST^^FOWL^CA^999990000^^M|1|8885551212|8885551212|1|2||40007716^^^AccMgr^VN^1|123121234|||||||||||NO NK1|1|DUCK^HUEY|SO|3583 DUCK RD^^FOWL^CA^999990000|8885552222||Y||||||||||||||
//! PV1|1|I|PREOP^101^1^1^^^S|3|||37^DISNEY^WALT^^^^^^AccMgr^^^^CI|||01||||1|||37^DISNEY^WALT^^^^^^AccMgr^^^^CI|2|40007716^^^AccMgr^VN|4|||||||||||||||||||1||G|||20050110045253||||||
//! "#;
//!
//! let message = ParsedMessage::parse(message.trim(), true).expect("can parse message");
//! let location = message.locate_cursor(25);
//! assert_eq!(location.segment.unwrap().0, "MSH");
//! assert_eq!(location.field.unwrap().0.get(), 7);
//! assert_eq!(location.field.unwrap().1.source(message.source), "20050110045504");
//! ```
//!
//! ## Parsing ParsedMessage Timestamps
//!
//! Only if the `time` or `chrono` features are enabled.
//!
//! ```
//! #[cfg(any(feature = "time", feature = "chrono"))]
//! {
//! # #[cfg(feature = "chrono")]
//! # use chrono::prelude::*;
//! # #[cfg(feature = "chrono")]
//! # use hl7_parser::parse_timestamp_chrono;
//! # #[cfg(feature = "time")]
//! # use hl7_parser::parse_timestamp_time;
//!
//! #[cfg(feature = "chrono")]
//! let ts = "20230312195905-0700";
//! #[cfg(feature = "chrono")]
//! let ts = parse_timestamp_chrono(ts)
//!     .expect("can parse timestamp")
//!     .earliest()
//!     .expect("can convert to datetime");
//!
//! #[cfg(feature = "time")]
//! let ts = "20230312195905-0700";
//! #[cfg(feature = "time")]
//! let ts = parse_timestamp_time(ts).expect("can parse timestamp");
//!
//! assert_eq!(ts.year(), 2023);
//! #[cfg(all(feature = "chrono", not(feature = "time")))]
//! assert_eq!(ts.month(), 3);
//! #[cfg(feature = "time")]
//! assert_eq!(ts.month(), time::Month::March);
//! assert_eq!(ts.day(), 12);
//! assert_eq!(ts.hour(), 19);
//! assert_eq!(ts.minute(), 59);
//! assert_eq!(ts.second(), 05);
//! }
//! ```
//!
//! ## Decoding Encoded Strings
//!
//! ```
//! use hl7_parser::Separators;
//!
//! let separators = Separators::default();
//! assert_eq!(
//!     separators.decode(r#"Pierre DuRho\S\ne \T\ Cie"#).as_str(),
//!     r#"Pierre DuRho^ne & Cie"#
//! );
=======
//! use hl7_parser::{Message, datetime::TimeStamp};
//! use std::str::FromStr;
//!
//! let message =
//! Message::parse("MSH|^~\\&|foo|bar|baz|quux|20010504094523||ADT^A01|1234|P|2.3|||").unwrap();
//! let msh = message.segment("MSH").unwrap();
//! assert_eq!(msh.field(3).unwrap().raw_value(), "foo");
//!
//! let message_time = msh.field(7).unwrap();
//! let time: TimeStamp = message_time.raw_value().parse().unwrap();
//! assert_eq!(time.year, 2001);
//! assert_eq!(time.month, Some(5));
//! assert_eq!(time.day, Some(4));
>>>>>>> 54eab3a8
//! ```

/// Structs for representing HL7 messages.
pub mod message;
pub use message::Message;

pub mod builder;

/// Structs for displaying parsed HL7 message values. Especially useful for decoding
/// escaped values.
pub mod display;

/// Utilities for locating a cursor within an HL7 message.
pub mod locate;

/// Human-readable location queries for HL7 messages.
///
/// i.e. parsing "PID.5.1" to get the value of the first component of the fifth field
pub mod query;

/// Functions to parse various parts of an HL7 message. Probably not useful to you
/// (use the `Message::parse` method instead).
pub mod parser;

/// Timestamp parsing and utilities to translate to and from the `chrono` and
/// `time` crates.
pub mod datetime;

/// Parses an HL7 message into a structured form. Equivalent to calling `Message::parse(message)`.
pub fn parse_message(message: &str) -> Result<Message, parser::ParseError> {
    Message::parse(message)
}

/// Parses an HL7 message into a structured form, allowing lenient newlines. Equivalent to calling
/// `Message::parse_with_lenient_newlines(message, true)`.
pub fn parse_message_with_lenient_newlines(message: &str) -> Result<Message, parser::ParseError> {
    Message::parse_with_lenient_newlines(message, true)
}

// TODO list:
//
// - [x] Timestamp parsing
// - [x] Chrono support
// - [x] Time support
// - [x] Add lenient parsing for segment separators (e.g. allow \n or \r\n as well as \r)
// - [x] Add cursor location
// - [x] Add query functions to get fields, components, etc. by name
// - [ ] Add ability to convert parsed messages into a mutable form that can be modified and then serialized back into a hl7 message
// - [X] Add serde support
// - [x] this_error errors
// - [x] More tests
// - [x] More documentation
// - [x] More examples
// - [x] benchmarks<|MERGE_RESOLUTION|>--- conflicted
+++ resolved
@@ -6,91 +6,6 @@
 //! # Examples
 //!
 //! ```
-<<<<<<< HEAD
-//!
-//! ## Querying a ParsedMessage
-//!
-//! ```
-//! use hl7_parser::ParsedMessage;
-//!
-//! let message = include_str!("../test_assets/sample_adt_a01.hl7");
-//! let message = ParsedMessage::parse(&message, true).expect("can parse message");
-//!
-//! let trigger_event = message.query_value("MSH.9.2").expect("can parse location query");
-//! assert_eq!(trigger_event, Some("A01"));
-//! ```
-//!
-//! ## Locating the Cursor Within A ParsedMessage
-//!
-//! (The cursor being the character index of some point within the buffer)
-//!
-//! ```
-//! use hl7_parser::ParsedMessage;
-//! use std::num::NonZeroUsize;
-//!
-//! let message = r#"
-//! MSH|^~\&|AccMgr|1|||20050110045504||ADT^A01|599102|P|2.3|||
-//! PID|1||10006579^^^1^MRN^1||DUCK^DONALD^D||19241010|M||1|111 DUCK ST^^FOWL^CA^999990000^^M|1|8885551212|8885551212|1|2||40007716^^^AccMgr^VN^1|123121234|||||||||||NO NK1|1|DUCK^HUEY|SO|3583 DUCK RD^^FOWL^CA^999990000|8885552222||Y||||||||||||||
-//! PV1|1|I|PREOP^101^1^1^^^S|3|||37^DISNEY^WALT^^^^^^AccMgr^^^^CI|||01||||1|||37^DISNEY^WALT^^^^^^AccMgr^^^^CI|2|40007716^^^AccMgr^VN|4|||||||||||||||||||1||G|||20050110045253||||||
-//! "#;
-//!
-//! let message = ParsedMessage::parse(message.trim(), true).expect("can parse message");
-//! let location = message.locate_cursor(25);
-//! assert_eq!(location.segment.unwrap().0, "MSH");
-//! assert_eq!(location.field.unwrap().0.get(), 7);
-//! assert_eq!(location.field.unwrap().1.source(message.source), "20050110045504");
-//! ```
-//!
-//! ## Parsing ParsedMessage Timestamps
-//!
-//! Only if the `time` or `chrono` features are enabled.
-//!
-//! ```
-//! #[cfg(any(feature = "time", feature = "chrono"))]
-//! {
-//! # #[cfg(feature = "chrono")]
-//! # use chrono::prelude::*;
-//! # #[cfg(feature = "chrono")]
-//! # use hl7_parser::parse_timestamp_chrono;
-//! # #[cfg(feature = "time")]
-//! # use hl7_parser::parse_timestamp_time;
-//!
-//! #[cfg(feature = "chrono")]
-//! let ts = "20230312195905-0700";
-//! #[cfg(feature = "chrono")]
-//! let ts = parse_timestamp_chrono(ts)
-//!     .expect("can parse timestamp")
-//!     .earliest()
-//!     .expect("can convert to datetime");
-//!
-//! #[cfg(feature = "time")]
-//! let ts = "20230312195905-0700";
-//! #[cfg(feature = "time")]
-//! let ts = parse_timestamp_time(ts).expect("can parse timestamp");
-//!
-//! assert_eq!(ts.year(), 2023);
-//! #[cfg(all(feature = "chrono", not(feature = "time")))]
-//! assert_eq!(ts.month(), 3);
-//! #[cfg(feature = "time")]
-//! assert_eq!(ts.month(), time::Month::March);
-//! assert_eq!(ts.day(), 12);
-//! assert_eq!(ts.hour(), 19);
-//! assert_eq!(ts.minute(), 59);
-//! assert_eq!(ts.second(), 05);
-//! }
-//! ```
-//!
-//! ## Decoding Encoded Strings
-//!
-//! ```
-//! use hl7_parser::Separators;
-//!
-//! let separators = Separators::default();
-//! assert_eq!(
-//!     separators.decode(r#"Pierre DuRho\S\ne \T\ Cie"#).as_str(),
-//!     r#"Pierre DuRho^ne & Cie"#
-//! );
-=======
 //! use hl7_parser::{Message, datetime::TimeStamp};
 //! use std::str::FromStr;
 //!
@@ -104,7 +19,6 @@
 //! assert_eq!(time.year, 2001);
 //! assert_eq!(time.month, Some(5));
 //! assert_eq!(time.day, Some(4));
->>>>>>> 54eab3a8
 //! ```
 
 /// Structs for representing HL7 messages.

--- conflicted
+++ resolved
@@ -1,4 +1,3 @@
-<<<<<<< HEAD
 mod component;
 mod error;
 mod field;
@@ -7,6 +6,7 @@
 mod parser;
 mod segment;
 mod sub_component;
+mod time_parser;
 
 pub use component::*;
 pub use error::*;
@@ -15,633 +15,4 @@
 pub use message::*;
 pub use segment::*;
 pub use sub_component::*;
-=======
-use std::{collections::HashMap, num::NonZeroUsize};
-
-use nom::{
-    bytes::complete::{tag, take, take_till},
-    character::complete::char,
-    multi::separated_list0,
-    IResult,
-};
-use nom_locate::{position, LocatedSpan};
-
-mod time_parser;
-pub use time_parser::*;
-
-pub type Span<'a> = LocatedSpan<&'a str>;
-
-#[derive(Debug, Copy, Clone, PartialEq, Eq)]
-pub struct Separators<'s> {
-    source_field: &'s str,
-    source_encoding: &'s str,
-    pub field: char,
-    pub component: char,
-    pub repeat: char,
-    pub escape: char,
-    pub subcomponent: char,
-}
-
-impl Default for Separators<'static> {
-    fn default() -> Self {
-        Separators {
-            source_field: "|",
-            source_encoding: "^~\\&",
-            field: '|',
-            component: '^',
-            repeat: '~',
-            escape: '\\',
-            subcomponent: '&',
-        }
-    }
-}
-
-impl<'s> Separators<'s> {
-    pub fn decode(&'s self, source: &str) -> String {
-        let mut tmp = [0; 4];
-        source
-            .replace(r#"\F\"#, self.field.encode_utf8(&mut tmp))
-            .replace(r#"\R\"#, self.repeat.encode_utf8(&mut tmp))
-            .replace(r#"\S\"#, self.component.encode_utf8(&mut tmp))
-            .replace(r#"\T\"#, self.subcomponent.encode_utf8(&mut tmp))
-            .replace(r#"\.br\"#, "\r")
-            .replace(r#"\X0A\"#, "\n")
-            .replace(r#"\X0D\"#, "\r")
-            .replace(r#"\E\"#, self.escape.encode_utf8(&mut tmp))
-    }
-}
-
-#[derive(Debug, Clone, PartialEq, Eq)]
-pub struct SubComponent<'s> {
-    pub source: &'s str,
-    pub position: Span<'s>,
-}
-
-#[derive(Debug, Clone, PartialEq, Eq)]
-pub struct Component<'s> {
-    pub source: &'s str,
-    pub position: Span<'s>,
-    pub sub_components: Vec<SubComponent<'s>>,
-}
-
-impl<'s> Component<'s> {
-    pub fn sub_component(&'s self, sub_component: NonZeroUsize) -> Option<&'s SubComponent<'s>> {
-        self.sub_components.get(sub_component.get() - 1)
-    }
-}
-
-#[derive(Debug, Clone, PartialEq, Eq)]
-pub struct Field<'s> {
-    pub source: &'s str,
-    pub position: Span<'s>,
-    pub components: Vec<Component<'s>>,
-}
-
-impl<'s> Field<'s> {
-    pub fn component(&'s self, component: NonZeroUsize) -> Option<&'s Component<'s>> {
-        self.components.get(component.get() - 1)
-    }
-}
-
-#[derive(Debug)]
-pub struct MSH<'s> {
-    pub source: &'s str,
-    pub separators: Separators<'s>,
-    pub fields: Vec<Field<'s>>,
-}
-
-#[derive(Debug, Clone, PartialEq, Eq)]
-pub struct Segment<'s> {
-    pub source: &'s str,
-    pub fields: Vec<Field<'s>>,
-}
-
-impl<'s> Segment<'s> {
-    pub fn field(&'s self, field: NonZeroUsize) -> Option<&'s Field<'s>> {
-        self.fields.get(field.get() - 1)
-    }
-}
-
-impl<'s> From<MSH<'s>> for Segment<'s> {
-    fn from(msh: MSH<'s>) -> Self {
-        let MSH {
-            source,
-            separators,
-            mut fields,
-        } = msh;
-        fields.insert(
-            0,
-            Field {
-                source: separators.source_field,
-                position: unsafe { Span::new_from_raw_offset(3, 0, separators.source_field, ()) },
-                components: Vec::with_capacity(0),
-            },
-        );
-        fields.insert(
-            1,
-            Field {
-                source: separators.source_encoding,
-                position: unsafe {
-                    Span::new_from_raw_offset(4, 0, separators.source_encoding, ())
-                },
-                components: Vec::with_capacity(0),
-            },
-        );
-        Segment { source, fields }
-    }
-}
-
-#[derive(Debug, Clone, PartialEq, Eq)]
-pub enum Segments<'s> {
-    Single(Segment<'s>),
-    Many(Vec<Segment<'s>>),
-}
-
-impl<'s> Segments<'s> {
-    fn nth(&'s self, n: usize) -> Option<&'s Segment<'s>> {
-        match self {
-            Segments::Single(seg) if n == 0 => Some(seg),
-            Segments::Many(segs) if n < segs.len() => Some(&segs[n]),
-            _ => None,
-        }
-    }
-
-    fn count(&self) -> usize {
-        match self {
-            Segments::Single(_) => 1,
-            Segments::Many(segs) => segs.len(),
-        }
-    }
-}
-
-impl<'s> From<Segment<'s>> for Segments<'s> {
-    fn from(value: Segment<'s>) -> Self {
-        Segments::Single(value)
-    }
-}
-
-impl<'s> From<Vec<Segment<'s>>> for Segments<'s> {
-    fn from(value: Vec<Segment<'s>>) -> Self {
-        Segments::Many(value)
-    }
-}
-
-#[derive(Debug, Clone)]
-pub struct Message<'s> {
-    pub separators: Separators<'s>,
-    pub segments: HashMap<&'s str, Segments<'s>>,
-}
-
-fn parse_separators(s: Span) -> IResult<Span, Separators> {
-    let (s, source_field) = take(1u8)(s)?;
-    let (s, source_encoding) = take(4u8)(s)?;
-
-    let source_field = source_field.fragment();
-    let field = source_field.chars().nth(0).unwrap();
-
-    let source_encoding = source_encoding.fragment();
-    let mut ec = source_encoding.chars();
-    let component = ec.next().unwrap();
-    let repeat = ec.next().unwrap();
-    let escape = ec.next().unwrap();
-    let subcomponent = ec.next().unwrap();
-
-    let separators = Separators {
-        source_field,
-        source_encoding,
-        field,
-        component,
-        repeat,
-        escape,
-        subcomponent,
-    };
-    Ok((s, separators))
-}
-
-fn sub_component_parser(separators: Separators) -> impl Fn(Span) -> IResult<Span, SubComponent> {
-    move |s: Span| -> IResult<Span, SubComponent> {
-        let (s, position) = position(s)?;
-        let (s, source) = take_till(|c| {
-            c == separators.subcomponent
-                || c == separators.component
-                || c == separators.field
-                || c == '\r'
-        })(s)?;
-
-        Ok((
-            s,
-            SubComponent {
-                source: source.fragment(),
-                position,
-            },
-        ))
-    }
-}
-
-fn sub_components_parser(
-    separators: Separators,
-) -> impl Fn(Span) -> IResult<Span, Vec<SubComponent>> + '_ {
-    move |s: Span| -> IResult<Span, Vec<SubComponent>> {
-        let parse_sub_component = sub_component_parser(separators);
-        separated_list0(char(separators.subcomponent), parse_sub_component)(s)
-    }
-}
-
-fn component_parser(separators: Separators) -> impl Fn(Span) -> IResult<Span, Component> + '_ {
-    move |s: Span| -> IResult<Span, Component> {
-        let parse_sub_components = sub_components_parser(separators);
-
-        let start = s;
-        let (s, start_pos) = position(s)?;
-        let (s, sub_components) = parse_sub_components(s)?;
-
-        let (s, end_pos) = position(s)?;
-        let source = &start[..(end_pos.location_offset() - start_pos.location_offset())];
-
-        Ok((
-            s,
-            Component {
-                source,
-                position: start_pos,
-                sub_components,
-            },
-        ))
-    }
-}
-
-fn components_parser(
-    separators: Separators,
-) -> impl Fn(Span) -> IResult<Span, Vec<Component>> + '_ {
-    move |s: Span| -> IResult<Span, Vec<Component>> {
-        let parse_component = component_parser(separators);
-        separated_list0(char(separators.component), parse_component)(s)
-    }
-}
-
-fn field_parser(separators: Separators) -> impl Fn(Span) -> IResult<Span, Field> + '_ {
-    move |s: Span| -> IResult<Span, Field> {
-        let parse_components = components_parser(separators);
-
-        let start = s;
-        let (s, start_pos) = position(s)?;
-        let (s, components) = parse_components(s)?;
-
-        let (s, end_pos) = position(s)?;
-        let source = &start[..(end_pos.location_offset() - start_pos.location_offset())];
-
-        Ok((
-            s,
-            Field {
-                source,
-                components,
-                position: start_pos,
-            },
-        ))
-    }
-}
-
-fn fields_parser(separators: Separators) -> impl Fn(Span) -> IResult<Span, Vec<Field>> + '_ {
-    move |s: Span| -> IResult<Span, Vec<Field>> {
-        let parse_field = field_parser(separators);
-        separated_list0(char(separators.field), parse_field)(s)
-    }
-}
-
-fn parse_msh(s: Span) -> IResult<Span, MSH> {
-    let start = s;
-    let (s, start_pos) = position(s)?;
-
-    let (s, _) = tag("MSH")(s)?;
-    let (s, separators) = parse_separators(s)?;
-    let (s, _) = char(separators.field)(s)?;
-
-    let parse_fields = fields_parser(separators);
-    let (s, fields) = parse_fields(s)?;
-
-    let (s, pos) = position(s)?;
-    let source = &start[..(pos.location_offset() - start_pos.location_offset())];
-
-    Ok((
-        s,
-        MSH {
-            source,
-            separators,
-            fields,
-        },
-    ))
-}
-
-fn segment_parser(separators: Separators) -> impl Fn(Span) -> IResult<Span, (&str, Segment)> + '_ {
-    move |s: Span| -> IResult<Span, (&str, Segment)> {
-        let start = s;
-        let (s, start_pos) = position(s)?;
-
-        let (s, identifier) = take(3u8)(s)?;
-        let (s, _) = char(separators.field)(s)?;
-
-        let parse_fields = fields_parser(separators);
-        let (s, fields) = parse_fields(s)?;
-
-        let (s, pos) = position(s)?;
-        let source = &start[..(pos.location_offset() - start_pos.location_offset())];
-
-        Ok((s, (identifier.fragment(), Segment { source, fields })))
-    }
-}
-
-fn parse_message(s: Span) -> IResult<Span, Message> {
-    let (s, msh) = parse_msh(s)?;
-
-    let separators = msh.separators;
-    let msh: Segment = msh.into();
-    let msh: Segments = msh.into();
-
-    let mut segments = HashMap::default();
-    segments.insert("MSH", msh);
-
-    let (s, _) = char('\r')(s)?;
-    let parse_segment = segment_parser(separators);
-    let (s, segs) = separated_list0(char('\r'), parse_segment)(s)?;
-    for (seg_id, seg) in segs.into_iter() {
-        let seg2 = seg.clone();
-        segments
-            .entry(seg_id)
-            .and_modify(|entry| match entry {
-                Segments::Single(existing_seg) => {
-                    *entry = Segments::Many(vec![existing_seg.clone(), seg2])
-                }
-                Segments::Many(segs) => {
-                    segs.push(seg2);
-                }
-            })
-            .or_insert_with(|| Segments::Single(seg));
-    }
-
-    Ok((
-        s,
-        Message {
-            separators,
-            segments,
-        },
-    ))
-}
-
-impl<'s> Message<'s> {
-    pub fn parse(source: &'s str) -> Result<Message<'s>, nom::Err<nom::error::Error<Span<'s>>>> {
-        let (_, message) = parse_message(Span::new(source))?;
-        Ok(message)
-    }
-
-    pub fn has_segment(&'s self, segment: &str) -> bool {
-        self.segments.contains_key(segment)
-    }
-
-    pub fn segment(&'s self, segment: &str) -> Option<&'s Segment<'s>> {
-        self.segments.get(segment).map(|seg| seg.nth(0)).flatten()
-    }
-
-    pub fn segment_count(&'s self, segment: &str) -> usize {
-        self.segments
-            .get(segment)
-            .map(|seg| seg.count())
-            .unwrap_or_default()
-    }
-
-    pub fn segment_n(&'s self, segment: &str, n: NonZeroUsize) -> Option<&'s Segment<'s>> {
-        self.segments
-            .get(segment)
-            .map(|seg| seg.nth(n.get() - 1))
-            .flatten()
-    }
-}
-
-#[cfg(test)]
-mod tests {
-    use super::*;
-
-    #[test]
-    fn can_parse_separators() {
-        let (_, separators) = parse_separators(Span::new("|^~\\&")).expect("can parse separators");
-        assert_eq!(separators, Separators::default());
-    }
-
-    #[test]
-    fn can_parse_sub_components() {
-        let parse_sub_components = sub_components_parser(Separators::default());
-
-        let sub_components = "abc&def";
-        let (_, sub_components) =
-            parse_sub_components(Span::new(sub_components)).expect("can parse sub components");
-        assert_eq!(sub_components.len(), 2);
-        assert_eq!(sub_components[0].source, "abc");
-        assert_eq!(sub_components[1].source, "def");
-    }
-
-    #[test]
-    fn can_parse_component_subcomponents() {
-        let parse_components = components_parser(Separators::default());
-
-        let components = "abc^def&ghi^jkl";
-        let (_, components) =
-            parse_components(Span::new(components)).expect("can parse components");
-        assert_eq!(components.len(), 3);
-        let sc2 = components[1]
-            .sub_component(NonZeroUsize::new(2).unwrap())
-            .expect("can get subcomponent 2");
-        assert_eq!(sc2.source, "ghi");
-    }
-
-    #[test]
-    fn can_parse_components() {
-        let parse_components = components_parser(Separators::default());
-
-        let components = "ADT^A01";
-        let (_, components) =
-            parse_components(Span::new(components)).expect("can parse components");
-        assert_eq!(components.len(), 2);
-        assert_eq!(components[0].source, "ADT");
-        assert_eq!(components[1].source, "A01");
-
-        let components = "xyz";
-        let (_, components) =
-            parse_components(Span::new(components)).expect("can parse components");
-        assert_eq!(components.len(), 1);
-        assert_eq!(components[0].source, "xyz");
-    }
-
-    #[test]
-    fn can_parse_field_components() {
-        let parse_fields = fields_parser(Separators::default());
-
-        let fields = "abc|def^hij";
-        let (_, fields) = parse_fields(Span::new(fields)).expect("can parse fields");
-        assert_eq!(fields.len(), 2);
-        assert_eq!(fields[0].source, "abc");
-        assert_eq!(fields[1].source, "def^hij");
-        let c1 = fields[1]
-            .component(NonZeroUsize::new(1).unwrap())
-            .expect("can get component 1");
-        let c2 = fields[1]
-            .component(NonZeroUsize::new(2).unwrap())
-            .expect("can get component 2");
-        assert_eq!(c1.source, "def");
-        assert_eq!(c2.source, "hij");
-    }
-
-    #[test]
-    fn can_parse_fields() {
-        let parse_fields = fields_parser(Separators::default());
-
-        let fields = "abc|def|hij^klm\r123";
-        let (_, fields) = parse_fields(Span::new(fields)).expect("can parse fields");
-        assert_eq!(fields.len(), 3);
-        assert_eq!(fields[0].source, "abc");
-        assert_eq!(fields[1].source, "def");
-        assert_eq!(fields[2].source, "hij^klm");
-
-        let fields = "abc";
-        let (_, fields) = parse_fields(Span::new(fields)).expect("can parse fields");
-        assert_eq!(fields.len(), 1);
-        assert_eq!(fields[0].source, "abc");
-    }
-
-    #[test]
-    fn can_parse_msh() {
-        let (_, msh) =
-            parse_msh(Span::new("MSH|^~\\&|sfac|sapp|rfac|rapp")).expect("can parse msh");
-        assert_eq!(msh.source, "MSH|^~\\&|sfac|sapp|rfac|rapp");
-        assert_eq!(msh.fields.len(), 4);
-        assert_eq!(msh.fields[0].source, "sfac");
-        assert_eq!(msh.fields[0].position.location_offset(), 9);
-        assert_eq!(msh.fields[1].source, "sapp");
-        assert_eq!(msh.fields[1].position.location_offset(), 14);
-        assert_eq!(msh.fields[2].source, "rfac");
-        assert_eq!(msh.fields[2].position.location_offset(), 19);
-        assert_eq!(msh.fields[3].source, "rapp");
-        assert_eq!(msh.fields[3].position.location_offset(), 24);
-    }
-
-    #[test]
-    fn msh_field_access_is_correct() {
-        let (_, msh) =
-            parse_msh(Span::new("MSH|^~\\&|sfac|sapp|rfac|rapp")).expect("can parse msh");
-        let seg: Segment = msh.into();
-        assert_eq!(
-            seg.field(NonZeroUsize::new(1).unwrap())
-                .expect("can get field 1")
-                .source,
-            "|"
-        );
-        assert_eq!(
-            seg.field(NonZeroUsize::new(2).unwrap())
-                .expect("can get field 2")
-                .source,
-            "^~\\&"
-        );
-        assert_eq!(
-            seg.field(NonZeroUsize::new(3).unwrap())
-                .expect("can get field 3")
-                .source,
-            "sfac"
-        );
-    }
-
-    #[test]
-    fn can_parse_segment() {
-        let segment = "MSA|AA|1234|woohoo";
-        let parse_segment = segment_parser(Separators::default());
-        let (_, (identifier, segment)) =
-            parse_segment(Span::new(segment)).expect("can parse segment");
-        assert_eq!(segment.source, "MSA|AA|1234|woohoo");
-        assert_eq!(identifier, "MSA");
-        assert_eq!(
-            segment
-                .field(NonZeroUsize::new(1).unwrap())
-                .expect("can get MSA.1")
-                .source,
-            "AA"
-        );
-        assert_eq!(
-            segment
-                .field(NonZeroUsize::new(2).unwrap())
-                .expect("can get MSA.2")
-                .source,
-            "1234"
-        );
-        assert_eq!(
-            segment
-                .field(NonZeroUsize::new(3).unwrap())
-                .expect("can get MSA.3")
-                .source,
-            "woohoo"
-        );
-        assert!(segment.field(NonZeroUsize::new(4).unwrap()).is_none());
-    }
-
-    #[test]
-    fn fails_to_parse_msh_without_id_and_starter_fields() {
-        assert!(parse_msh(Span::new("abc|def")).is_err());
-        assert!(parse_msh(Span::new("^~\\&")).is_err());
-        assert!(parse_msh(Span::new("|^~\\&")).is_err());
-        assert!(parse_msh(Span::new("MSH|^~\\&")).is_err());
-        assert!(parse_msh(Span::new("MS|^~\\&")).is_err());
-        assert!(parse_msh(Span::new("MS_|^~\\&")).is_err());
-    }
-
-    #[test]
-    fn can_parse_message() {
-        let message = include_str!("../test_assets/sample_adt_a01.hl7")
-            .replace("\r\n", "\r")
-            .replace('\n', "\r");
-        let message = Message::parse(message.as_str()).expect("can parse message");
-
-        assert!(message.has_segment("EVN"));
-        assert!(message.has_segment("PID"));
-        assert!(message.has_segment("PV1"));
-
-        assert_eq!(
-            message
-                .segment("MSH")
-                .expect("MSH segment exists")
-                .field(NonZeroUsize::new(9).unwrap())
-                .expect("field 9 exists")
-                .source,
-            "ADT^A01"
-        );
-    }
-
-    #[test]
-    fn can_decode_encoding_characters() {
-        let separators = Separators::default();
-        assert_eq!(
-            separators.decode(r#"Pierre DuRho\S\ne \T\ Cie"#).as_str(),
-            r#"Pierre DuRho^ne & Cie"#
-        );
-        assert_eq!(separators.decode(r#"\.br\\X0A\\X0D\"#).as_str(), "\r\n\r");
-        assert_eq!(separators.decode(r#"\F\\R\\S\\T\\E\"#).as_str(), r#"|~^&\"#);
-        assert_eq!(separators.decode(r#"\E\\F\\E\"#).as_str(), r#"\|\"#);
-    }
-
-    #[test]
-    fn can_parse_multi_segments() {
-        let message = include_str!("../test_assets/sample_oru_r01_lab.hl7")
-            .replace("\r\n", "\r")
-            .replace('\n', "\r");
-        let message = Message::parse(message.as_str()).expect("can parse message");
-
-        assert!(message.has_segment("OBX"));
-        assert_eq!(message.segment_count("OBX"), 14);
-        assert_eq!(
-            message
-                .segment_n("OBX", NonZeroUsize::new(14).unwrap())
-                .expect("can get OBX 14")
-                .field(NonZeroUsize::new(3).unwrap())
-                .expect("can get OBX14.3")
-                .component(NonZeroUsize::new(2).unwrap())
-                .expect("can get OBX14.3.2")
-                .source,
-            "Basophils"
-        )
-    }
-}
->>>>>>> 2cd31f20
+pub use time_parser::*;